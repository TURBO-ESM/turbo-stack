--- conflicted
+++ resolved
@@ -12,24 +12,16 @@
 COMPILER="intel"
 MACHINE="ncar"
 MEMORY_MODE="dynamic_symmetric"
-<<<<<<< HEAD
-OFFLOAD=0 # Set to 1 to enable GPU offloading
-DEBUG=0
-=======
+OFFLOAD=0 # False
 DEBUG=0 # False
 CODECOV=0 # False
 OVERRIDE=0 # False
->>>>>>> e28e2690
 
 # Parse command line arguments
 while [[ "$#" -gt 0 ]]; do
     case $1 in
         --help)
-<<<<<<< HEAD
-            echo "Usage: $0 [--compiler <compiler>] [--machine <machine>] [--memory-mode <memory_mode>] [--offload] [--debug]"
-            echo "Default values: compiler=$COMPILER, machine=$MACHINE, memory_mode=$MEMORY_MODE"
-=======
-            echo "Usage: $0 [--compiler <compiler>] [--machine <machine>] [--memory-mode <memory_mode>] [--codecov] [--debug] [--override]"
+            echo "Usage: $0 [--compiler <compiler>] [--machine <machine>] [--memory-mode <memory_mode>] [--codecov] [--offload] [--debug] [--override]"
             echo "Build script for MOM6 with FMS."
             echo "  --compiler <compiler>        Compiler to use (default: intel)"
             echo "  --machine <machine>          Machine type (default: ncar)"
@@ -41,7 +33,6 @@
             echo "  $0 --compiler nvhpc --machine ncar"
             echo "  $0 --memory-mode dynamic_nonsymmetric"
             echo "  $0 --compiler gnu --codecov"
->>>>>>> e28e2690
             exit 0 ;;
         --compiler) 
             COMPILER="$2"
@@ -52,19 +43,10 @@
         --memory-mode)
             MEMORY_MODE="$2"
             shift ;;
-<<<<<<< HEAD
-        --offload)
-            OFFLOAD=1
-            ;;
-        --debug)
-            DEBUG=1
-            ;;
-        *) 
-            echo "Unknown parameter passed: $1"
-            echo "Usage: $0 [--compiler <compiler>] [--machine <machine>] [--memory-mode <memory_mode>] [--offload] [--debug]"
-=======
         --codecov)
             CODECOV=1 ;;
+        --offload)
+            OFFLOAD=1 ;;
         --debug)
             DEBUG=1 ;;
         --override)
@@ -72,7 +54,6 @@
         *) 
             echo "Unknown parameter passed: $1"
             echo "Usage: $0 [--compiler <compiler>] [--machine <machine>] [--memory-mode <memory_mode>] [--codecov] [--debug] [--override]"
->>>>>>> e28e2690
             exit 1 ;;
     esac
     shift
@@ -82,15 +63,10 @@
 echo "Compiler: $COMPILER"
 echo "Machine: $MACHINE"
 echo "Memory mode: $MEMORY_MODE"
-<<<<<<< HEAD
+echo "Code coverage enabled?: $CODECOV"
 echo "Offloading: $OFFLOAD"
 echo "Debug mode: $DEBUG"
-echo ""
-=======
-echo "Code coverage enabled?: $CODECOV"
-echo "Debug mode: $DEBUG"
 echo "Override existing build?: $OVERRIDE"
->>>>>>> e28e2690
 
 TEMPLATE=${TEMPLATE_DIR}/${MACHINE}-${COMPILER}.mk
 
@@ -109,16 +85,19 @@
   exit 1
 fi
 
-<<<<<<< HEAD
-# Offloading can only be enabled on NCAR machines with NVHPC compiler
-if [[ "$OFFLOAD" == 1 && ( "$MACHINE" != "ncar" || "$COMPILER" != "nvhpc" ) ]]; then
-  echo "ERROR: Offloading can only be enabled on NCAR machines with NVHPC compiler."
-=======
-# Throw error if code coverage is enabled but compiler is not gnu or flang
+# Throw error if code coverage is enabled but compiler is not gnu or gcc
 # This check can be relaxed if and when CODECOV is taken into account in other makefile templates.
 # See ncar-gnu.mk as an example.
-if [[ $CODECOV -eq 1 && ( "$COMPILER" != "gnu" || "$MACHINE" != "ncar" ) ]]; then
-  echo "ERROR: Code coverage can only be enabled with the GNU compiler on the NCAR machine."
+if [[ $CODECOV -eq 1 && ( "$COMPILER" != "gnu" && "$COMPILER" != "gcc" && "$COMPILER" != "intel" ) ]]; then
+  echo "ERROR: Code coverage can only be enabled with the GNU/GCC or Intel compiler."
+  exit 1
+fi
+
+# Throw error if code coverage is enabled but machine is not ncar or container
+# This check can be relaxed if and when CODECOV is taken into account in other makefile templates.
+# See ncar-gnu.mk as an example.
+if [[ "$MACHINE" != "ncar" && "$MACHINE" != "container" ]]; then
+  echo "ERROR: Code coverage can only be enabled on the NCAR or container machine."
   exit 1
 fi
 
@@ -126,7 +105,11 @@
 if [[ $CODECOV -eq 1 && $DEBUG -eq 1 ]]; then
   echo "ERROR: Cannot specify --codecov with --debug."
   echo "Please choose one of the two options."
->>>>>>> e28e2690
+  exit 1
+fi
+
+if [[ "$OFFLOAD" == 1 && ( "$MACHINE" != "ncar" || "$COMPILER" != "nvhpc" ) ]]; then
+  echo "ERROR: Offloading can only be enabled on NCAR machines with NVHPC compiler."
   exit 1
 fi
 
@@ -179,7 +162,11 @@
         module load craype gcc/12.2.0 cray-libsci/23.02.1.1 ncarcompilers/1.0.0 cmake cray-mpich/8.1.27 netcdf-mpi/4.9.2 parallel-netcdf/1.12.3 parallelio/2.6.2-debug esmf/8.6.0-debug
         ;;
       "nvhpc" )
-        module load craype nvhpc/23.7 ncarcompilers/1.0.0 cmake cray-mpich/8.1.27 netcdf-mpi/4.9.2 parallel-netcdf/1.12.3 parallelio/2.6.2 esmf/8.6.0 cuda/12.2.1
+        if [ "$OFFLOAD" == 1 ]; then
+          module load craype nvhpc/24.9 ncarcompilers/1.0.0 cmake cray-mpich/8.1.29 netcdf-mpi/4.9.2 parallel-netcdf/1.12.3 cuda/12.2.1
+        else
+          module load craype nvhpc/23.7 ncarcompilers/1.0.0 cmake cray-mpich/8.1.27 netcdf-mpi/4.9.2 parallel-netcdf/1.12.3
+        fi
         ;;
       *)
         echo "Not loading any special modules for ${COMPILER}"
@@ -200,11 +187,7 @@
 echo "${SHR_ROOT}/src/shr_kind_mod.F90" >> path_names
 echo "${SHR_ROOT}/src/shr_const_mod.F90" >> path_names
 ${MKMF_ROOT}/mkmf -t ${TEMPLATE} -p libfms.a -c "-Duse_libMPI -Duse_netCDF -DSPMD" path_names
-<<<<<<< HEAD
-make -j${JOBS} DEBUG=${DEBUG} OFFLOAD=${OFFLOAD} libfms.a
-=======
-make -j${JOBS} DEBUG=${DEBUG} CODECOV=${CODECOV} libfms.a
->>>>>>> e28e2690
+make -j${JOBS} DEBUG=${DEBUG} CODECOV=${CODECOV} OFFLOAD=${OFFLOAD} libfms.a
 
 # 2) Build MOM6
 cd ${BLD_PATH}
@@ -213,10 +196,6 @@
 expanded=$(eval echo ${MOM6_src_files})
 ${MKMF_ROOT}/list_paths -l ${expanded}
 ${MKMF_ROOT}/mkmf -t ${TEMPLATE} -o '-I../FMS' -p MOM6 -l '-L../FMS -lfms' -c '-Duse_libMPI -Duse_netCDF -DSPMD' path_names
-<<<<<<< HEAD
-make -j${JOBS} DEBUG=${DEBUG} OFFLOAD=${OFFLOAD} MOM6
-=======
-make -j${JOBS} DEBUG=${DEBUG} CODECOV=${CODECOV} MOM6
->>>>>>> e28e2690
+make -j${JOBS} DEBUG=${DEBUG} CODECOV=${CODECOV} OFFLOAD=${OFFLOAD} MOM6
 
 echo "Finished build at `date`"