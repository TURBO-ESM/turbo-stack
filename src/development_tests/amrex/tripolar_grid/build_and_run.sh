--- conflicted
+++ resolved
@@ -95,12 +95,8 @@
     exit 1
 fi
 
-<<<<<<< HEAD
-#python "$tripolar_dir/postprocessing/plot_hdf5.py" tripolar_grid.h5
-=======
 # Build the documentation.
 cd "$tripolar_dir/doc"
 doxygen Doxyfile
 
 #python "$tripolar_dir/postprocessing/plot_hdf5.py" tripolar_grid.h5
->>>>>>> be4e855f
